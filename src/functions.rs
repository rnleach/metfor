--- conflicted
+++ resolved
@@ -514,15 +514,12 @@
     }
 
     let mut f_low = f(low_val)?;
-<<<<<<< HEAD
-=======
     let f_high = f(high_val)?;
 
     // Check to make sure we have bracketed a root.
     if f_high * f_low > 0.0 {
         return Err(InputOutOfRange);
     }
->>>>>>> f48e8781
 
     let mut mid_val = (high_val - low_val) / 2.0 + low_val;
     let mut f_mid = f(mid_val)?;
@@ -939,12 +936,6 @@
         for p in pressure_levels() {
             for t in temperatures() {
                 if let Ok(theta_e_sat) = theta_e_saturated_kelvin(p, t) {
-<<<<<<< HEAD
-                    let t_back =
-                        temperature_c_from_theta_e_saturated_and_pressure(p, theta_e_sat).unwrap();
-                    println!("t = {} and t_back = {}", t, t_back);
-                    assert!(approx_equal(t, t_back, 5.0e-3));
-=======
                     if let Ok(t_back) =
                         temperature_c_from_theta_e_saturated_and_pressure(p, theta_e_sat)
                     {
@@ -954,7 +945,6 @@
                         );
                         assert!(approx_equal(t, t_back, 5.0e-3));
                     }
->>>>>>> f48e8781
                 }
             }
         }
