[package]
name = "metfor"
<<<<<<< HEAD
version = "0.2.3"
=======
version = "0.2.4"
>>>>>>> f48e8781
authors = ["Ryan Leach <clumsycodemonkey@gmail.com>"]
description = """Meteorological formulas and constants."""
repository = "https://github.com/rnleach/metfor.git"
readme = "README.md"
license-file = "LICENSE"
exclude = ["**/*.rs.bk",".gitignore",".vscode/**/*"]
categories = ["science"]
keywords = ["weather","meteorology"]

[dependencies]
"failure"="^0.1.1"
"failure_derive"="^0.1.1"<|MERGE_RESOLUTION|>--- conflicted
+++ resolved
@@ -1,10 +1,7 @@
 [package]
 name = "metfor"
-<<<<<<< HEAD
-version = "0.2.3"
-=======
 version = "0.2.4"
->>>>>>> f48e8781
+
 authors = ["Ryan Leach <clumsycodemonkey@gmail.com>"]
 description = """Meteorological formulas and constants."""
 repository = "https://github.com/rnleach/metfor.git"
